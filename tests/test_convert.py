--- conflicted
+++ resolved
@@ -7,11 +7,7 @@
 Create input files with: `ogr2ogr output.gpkg -limit 100 input.gpkg`
 """
 
-<<<<<<< HEAD
-tests = ['at', 'be_vlg', 'br_ba_lem', 'de_sh', 'ec_lv', 'ec_si', 'fi', 'fr', 'hr', 'nl', 'nl_crop', 'pt', 'dk', 'be_wa', 'se', 'ai4sf', 'ch', 'cz', 'us_usda_cropland']
-=======
-tests = ['at', 'be_vlg', 'br_ba_lem', 'de_sh', 'ec_lv', 'ec_si', 'fi', 'fr', 'hr', 'nl', 'nl_crop', 'pt', 'dk', 'be_wal', 'se', 'ai4sf', 'ch', 'cz']
->>>>>>> 1fb4ec94
+tests = ['at', 'be_vlg', 'br_ba_lem', 'de_sh', 'ec_lv', 'ec_si', 'fi', 'fr', 'hr', 'nl', 'nl_crop', 'pt', 'dk', 'be_wal', 'se', 'ai4sf', 'ch', 'cz', 'us_usda_cropland']
 extra_convert_parameters = {
     "se": ["-m", f"tests/data-files/convert/se/se_2021.csv"],
     "ch": ["-i", f"tests/data-files/convert/ch/lwb_nutzungsflaechen_v2_0_lv95.gpkg"],
