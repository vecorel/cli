name: CI

on:
  push:
    branches:
      - main
  pull_request:
    branches:
      - main

jobs:
  test-matrix:
    name: Test on ${{ matrix.os }} with Python ${{ matrix.python-version }}
    runs-on: ${{ matrix.os }}
    strategy:
      fail-fast: false
      matrix:
        os:
          - ubuntu-latest
          - windows-latest
          - macos-latest
        python-version:
          - "3.10"
<<<<<<< HEAD
          - "3.14"
=======
          - "3.13"
>>>>>>> c1bb82db

    steps:
    # Pixi should manage Python versions, but it doesn't work on Windows in GitHub Actions
    - uses: actions/setup-python@v5
      with:
        python-version: ${{ matrix.python-version }}

    - uses: actions/checkout@v4

    - name: Set up pixi
      uses: prefix-dev/setup-pixi@v0.8.1
      with:
        pixi-version: v0.49.0
        environments: dev

    - name: Install project in editable mode
      run: pixi run -e dev install-dev

    - name: Test CLI command in development env
      run: pixi run -e dev vec --help

    - name: Run linting
      run: pixi run -e dev lint

    - name: Run tests
      run: pixi run -e dev test

    - name: Build package
      run: pixi run -e dev build

    - name: Upload coverage to Codecov
      uses: codecov/codecov-action@v4
      with:
        file: ./coverage.xml
        flags: unittests
        name: codecov-umbrella
        fail_ci_if_error: false<|MERGE_RESOLUTION|>--- conflicted
+++ resolved
@@ -21,11 +21,7 @@
           - macos-latest
         python-version:
           - "3.10"
-<<<<<<< HEAD
-          - "3.14"
-=======
-          - "3.13"
->>>>>>> c1bb82db
+          - "3.x"
 
     steps:
     # Pixi should manage Python versions, but it doesn't work on Windows in GitHub Actions
