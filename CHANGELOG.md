--- conflicted
+++ resolved
@@ -6,6 +6,10 @@
 and this project adheres to [Semantic Versioning](http://semver.org/spec/v2.0.0.html).
 
 ## [Unreleased]
+
+### Changed
+
+- Rewrite to class-based converters
 
 ## [v0.9.0] - 2025-01-07
 
@@ -26,13 +30,9 @@
 - Converter for California (US) Statewide Crop Mapping
 - Converter for Latvia (from original source)
 - Converter for Japan, currently based on supplied (non-fiboa) parquet files
-<<<<<<< HEAD
 - Many converters implement the admin extension
 - Assure tests don't download external sources
-- Rewrite to class-based converters
-=======
 - `fiboa convert`: New parameter `--original-geometries` / `-og` to keep the original geometries
->>>>>>> 4aa3be14
 
 ### Changed
 
