# Changelog

All notable changes to this project will be documented in this file.

The format is based on [Keep a Changelog](http://keepachangelog.com/en/1.0.0/)
and this project adheres to [Semantic Versioning](http://semver.org/spec/v2.0.0.html).

## [Unreleased]

### Added

- Converter for Luís Eduardo Magalhães (LEM) and other municipalities in the west of Bahia state, Brazil (`br_ba_lem`)
- Converter for Denmark (`dk`)
<<<<<<< HEAD
- Additional converters for EuroCrops datasets: `ec_be_vlg`, `ec_nl_crop`

### Changed

- The EuroCrops converters extend the original converters
=======
- New parameter `--geoparquet1` to generate GeoParquet 1.0 without bbox column instead of GeoParquet 1.1 with bbox column

### Changed

- CLI creates GeoParquet 1.1 with bbox column by default
- The function signature in the `convert` function of the converters has changed to a simpler more future-proof variant.
>>>>>>> e730ab4c

### Fixed

- `fiboa convert`: Create output folder if it doesn't exist
- Strip whitespaces/newlines from created STAC collections
- `fiboa create-geosjon`: Don't write FeatureCollections to folder if a filename is given

## [v0.6.0] - 2024-07-25

### Added

- Added a `SHORT_NAME` variable to the converter template
- Added a `FILE_MIGRATION` variable to the converter template for per-file migrations
- Added a `LAYER_FILTER` variable to the converter template for loading specific layers from a file
- Added `-i` parameter to specify input files for converters
- `fiboa converters` output can be customized with options `-p`, `-s` and `-v`.
- `fiboa convert` reads JSON file with custom logic, which allows to access nested objects through dot notation
- Converter for Slovenia via EuroCrops (`ec_lv`)
- Converter for Planet's Automated Field Boundary (`planet_afb`)
- Converter for Portugal (`pt`)
- Converter for DigiFarm (`digifarm`)
- Converter for AI4SmallFarms in Cambodia and Vietnam (`ai4sf`)
- Further tests

### Changed

- The `BBOX` is optional in the converter template as it will be computed automatically from the data.
- The `PROVIDER_NAME` and `PROVIDER_URL` variables in the converter template were replaced by `PROVIDERS`
- `fiboa converters` is more readable by default
- Upgraded to geopandas 1.0.0, which migrates from fiona to pyogrio for data loading
- The EuroCrops converters (prefix: `ec_`) use the HCAT fiboa extension

### Fixed

- Fixed schema issue for the `tk10` column in `de_bb` converter
- jsonschema library doesn't warn against external references any longer

## [v0.5.0] - 2024-06-17

### Added

- Basic support for `patternProperties` in GeoParquet creation
- The converter template accepts multiple input URLs
- Added parameter to explode multipolygons to polygons (`explode_multipolygon`, default: `False`)
- Converter for Belgium, Flanders (`be_vlg`)
- Converter for Belgium, Wallonia (`be_wa`)
- Converter for Finland (`fi`)
- Converter for France (`fr`)
- Converter for The Netherlands (`nl` and `nl_crops`)
- Converter for Slovenia via EuroCrops (`ec_si`)

### Changed

- The `--cache` option for the `convert` command asks for a folder instead of a file
- The `cache_file` parameter in converters has been renamed to `cache` (requires changes in the converter templates)
- The converter template allows for more detailed source information
- The `URI` constant in the template was renamed to `SOURCES` (requires changes in the converter templates)

### Fixed

- Extensions were not correctly displayed in `describe` and `validate` command
- Fixed regular expressions for email and uuid in data validation

## [v0.4.0] - 2024-05-10

### Added

- Converter for France via EuroCrops (`ec_fr`)
- `fiboa create-geojson`: Show conversion progress
- `fiboa jsonschema` and `fiboa validate`: Support `geometryTypes` for `geometry` data type in GeoJSON
- `fiboa validate`:
  - Basic validation for objects, geometries and bounding boxes in GeoParquet files

### Fixed

- `fiboa validate-schema`: The `-m` option is applied correctly if `$schema` is present in schema
- `fiboa validate` and `fiboa validate-schema`: Don't stop validation after the first file.
- `fiboa validate`:
  - Is more robust against invalid collections and doesn't abort if not needed
  - Check NULL values correctly in case of arrays
  - Throw an error if no files were provided
- `fiboa create-geojson`:
  - Handles GeoParquet bbox correctly
  - Converts numpy arrays
  - Doesn't export empty collections
- Fix recursive import

## [v0.3.10] - 2024-05-06

### Added

- `fiboa convert`:
  - Added step that allows to set constant values (`ADD_COLUMNS`)
  - Support for reading GeoParquet files
  - Help lists all available converters
- `fiboa converters`: More detailed list of available converters/datasets

### Changed

- `fiboa convert`:
  - `determination_datetime` is not required any longer
  - Default compression changed from `brotli` to `zstd`

## [v0.3.9] - 2024-05-01

### Fixed

- JSON Schema and GeoJSON validation also errors when the data doesn't comply to the given formats

## [v0.3.8] - 2024-04-27

### Added

- Converter for Thuringia, Germany (`de_th`)

### Fixed

- Fixed GeoJSON to GeoParquet conversion of the `date` data type

## [v0.3.7] - 2024-04-25

### Fixed

- Small fixes in CLI output and docs

## [v0.3.6] - 2024-04-24

### Added

- `fiboa describe`: New parameters `--column` and `--num`

### Changed

- `fiboa create-geoparquet`: Allow collection creation based on parameters and define clear priority of collection inputs

### Fixed

- `fiboa describe`: Show all columns / don't hide data with `...`
- `fiboa validate`: Warn more clearly if no schema is defined for a column

## [v0.3.5] - 2024-04-22

### Added

- Converters: Allow to filter rows with pandas Series operations easily

### Fixed

- Support converting to array data type

## [v0.3.4] - 2024-04-19

### Added

- Validate GeoParquet metadata

### Changed

- Load schemas for GeoParquet and STAC based on given version numbers

### Fixed

- Fix missing license issue for AT converter

## [v0.3.3] - 2024-04-12

### Changed

- Update converters for Germany to use the flik extension

### Fixed

- Provide more details in data validation messages
- Fix issue with `get_pyarrow_type_for_geopandas`
- Fix missing schemas issue for AT converter

## [v0.3.2] - 2024-04-12

### Added

- `fiboa rename-extension` to quickly replace template placeholders in new extensions

## [v0.3.1] - 2024-04-11

### Added

- Support for enums and GeoParquet structs
- `fiboa convert`: Allow data of the GeoDataFrame or individual columns to be changed via custom functions

### Fixed

- `fiboa create-geoparquet`: Handle column conversion more gracefully
- `fiboa validate`: Don't fail collection test if something unexpected happened
- `fiboa create-geojson`: Option `-f` doesn't need a value any longer
- `fiboa convert`: Fixed invalid method call

## [v0.3.0] - 2024-04-10

### Added

- Command to validate the fiboa schemas (`fiboa validate-schema`)
- Command to create GeoJSON from GeoParquet (`fiboa create-geojson`)
- Converter for Austria (`at`)
- Converter for Berlin/Brandenburg, Germany (`de_bb`)
- Converter for Schleswig Holstein, Germany (`de_sh`)
- Converter for Lower Saxony, Germany (`de_nds`)

### Changed

- Renamed `fiboa create` to `fiboa create-geoparquet`
- The `--collection` parameter is not needed anylonger if the collection can be
  read directly from the GeoJSON files
  (`fiboa` property or link with relation type `collection`)

### Fixed

- Several minor improvements for the conversion process

## [v0.2.1] - 2024-04-02

### Fixed

- Fixed the field boundary generation for de-nrw, which was pointing at the wrong dataset.

## [v0.2.0] - 2024-04-02

### Added

- Converter framework (`fiboa convert`)
- Converter for North Rhine-Westphalia, Germany (`de_nrw`)

### Fixed

- Validator for GeoParquet recognizes missing fields
- `--json` option for describe command doesn't throw error

## [v0.1.1] - 2024-03-27

- Add experimental data validation support for GroParquet files

## [v0.1.0] - 2024-03-27

- Add `describe` command to inspect fiboa GeoParquet files
- Add `jsonschema` command to create JSON Schema from fiboa schema
- Add validateion for GeoJSON

## [v0.0.9] - 2024-02-28

- Support string enums

## [v0.0.8] - 2024-02-28

- Fixed reading GeoJSON FeatureCollections

## [v0.0.7] - 2024-02-23

- Allow folders to be specified as input files [#3](https://github.com/fiboa/cli/issues/3)

## [v0.0.6] - 2024-02-23

- Add `-e` option for create command to support extension schema mapping to local files

## [v0.0.5] - 2024-02-23

- Add `-e` option for validate command to support extension schema mapping to local files

## [v0.0.4] - 2024-02-23

- Adds missing dependencies

## [v0.0.3] - 2024-02-23

- Use extension schemas for conversion
- Correctly write the Parquet schema and columns - workaround for <https://github.com/geopandas/geopandas/issues/3182>

## [v0.0.2] - 2024-02-16

- Basic validation for collection
- Minimal validation for data
- Fixed creation of GeoParquet files

## [v0.0.1] - 2024-02-16

- First release

[Unreleased]: <https://github.com/fiboa/cli/compare/v0.6.0...main>
[v0.6.0]: <https://github.com/fiboa/cli/compare/v0.5.0...v0.6.0>
[v0.5.0]: <https://github.com/fiboa/cli/compare/v0.4.0...v0.5.0>
[v0.4.0]: <https://github.com/fiboa/cli/compare/v0.3.10...v0.4.0>
[v0.3.10]: <https://github.com/fiboa/cli/compare/v0.3.9...v0.3.10>
[v0.3.9]: <https://github.com/fiboa/cli/compare/v0.3.8...v0.3.9>
[v0.3.8]: <https://github.com/fiboa/cli/compare/v0.3.7...v0.3.8>
[v0.3.7]: <https://github.com/fiboa/cli/compare/v0.3.6...v0.3.7>
[v0.3.6]: <https://github.com/fiboa/cli/compare/v0.3.5...v0.3.6>
[v0.3.5]: <https://github.com/fiboa/cli/compare/v0.3.4...v0.3.5>
[v0.3.4]: <https://github.com/fiboa/cli/compare/v0.3.3...v0.3.4>
[v0.3.3]: <https://github.com/fiboa/cli/compare/v0.3.2...v0.3.3>
[v0.3.2]: <https://github.com/fiboa/cli/compare/v0.3.1...v0.3.2>
[v0.3.1]: <https://github.com/fiboa/cli/compare/v0.3.0...v0.3.1>
[v0.3.0]: <https://github.com/fiboa/cli/compare/v0.2.1...v0.3.0>
[v0.2.1]: <https://github.com/fiboa/cli/compare/v0.2.0...v0.2.1>
[v0.2.0]: <https://github.com/fiboa/cli/compare/v0.1.1...v0.2.0>
[v0.1.1]: <https://github.com/fiboa/cli/compare/v0.1.0...v0.1.1>
[v0.1.0]: <https://github.com/fiboa/cli/compare/v0.0.9...v0.1.0>
[v0.0.9]: <https://github.com/fiboa/cli/compare/v0.0.8...v0.0.9>
[v0.0.8]: <https://github.com/fiboa/cli/compare/v0.0.7...v0.0.8>
[v0.0.7]: <https://github.com/fiboa/cli/compare/v0.0.6...v0.0.7>
[v0.0.6]: <https://github.com/fiboa/cli/compare/v0.0.5...v0.0.6>
[v0.0.5]: <https://github.com/fiboa/cli/compare/v0.0.4...v0.0.5>
[v0.0.4]: <https://github.com/fiboa/cli/compare/v0.0.3...v0.0.4>
[v0.0.3]: <https://github.com/fiboa/cli/compare/v0.0.2...v0.0.3>
[v0.0.2]: <https://github.com/fiboa/cli/compare/v0.0.1...v0.0.2>
[v0.0.1]: <https://github.com/fiboa/cli/tree/v0.0.1><|MERGE_RESOLUTION|>--- conflicted
+++ resolved
@@ -11,20 +11,14 @@
 
 - Converter for Luís Eduardo Magalhães (LEM) and other municipalities in the west of Bahia state, Brazil (`br_ba_lem`)
 - Converter for Denmark (`dk`)
-<<<<<<< HEAD
 - Additional converters for EuroCrops datasets: `ec_be_vlg`, `ec_nl_crop`
-
-### Changed
-
-- The EuroCrops converters extend the original converters
-=======
 - New parameter `--geoparquet1` to generate GeoParquet 1.0 without bbox column instead of GeoParquet 1.1 with bbox column
 
 ### Changed
 
 - CLI creates GeoParquet 1.1 with bbox column by default
 - The function signature in the `convert` function of the converters has changed to a simpler more future-proof variant.
->>>>>>> e730ab4c
+- The EuroCrops converters extend the original converters
 
 ### Fixed
 
