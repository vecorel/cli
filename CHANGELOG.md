--- conflicted
+++ resolved
@@ -26,11 +26,8 @@
 - Converter for Latvia (from original source)
 - Converter for Japan, currently based on supplied (non-fiboa) parquet files
 - Many converters implement the admin extension
-<<<<<<< HEAD
+- Assure tests don't download external sources
 - Rewrite to class-based converters
-=======
-- Assure tests don't download external sources
->>>>>>> 6ddd0c1f
 
 ### Changed
 
