--- conflicted
+++ resolved
@@ -498,18 +498,6 @@
                 else:
                     log(f"Column '{key}' not found in dataset, skipping migration", "warning")
 
-<<<<<<< HEAD
-=======
-        # 4b. For geometry column, fix geometries
-        if not original_geometries:
-            gdf.geometry = gdf.geometry.make_valid()
-            gdf = gdf.explode()
-            gdf = gdf[np.logical_and(gdf.geometry.type == "Polygon", gdf.geometry.is_valid)]
-            if gdf.geometry.array.has_z.any():
-                log("Removing Z geometry dimension", "info")
-                gdf.geometry = gdf.geometry.force_2d()
-
->>>>>>> 88d61ae3
         gdf = self.post_migrate(gdf)
 
         if hash_before != hash_df(gdf.head()):
@@ -543,6 +531,7 @@
         if not original_geometries:
             gdf.geometry = gdf.geometry.make_valid()
             gdf = gdf.explode()
+            gdf = gdf[np.logical_and(gdf.geometry.type == "Polygon", gdf.geometry.is_valid)]
             if gdf.geometry.array.has_z.any():
                 log("Removing Z geometry dimension", "info")
                 gdf.geometry = gdf.geometry.force_2d()
