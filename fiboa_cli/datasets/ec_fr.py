from ..convert_utils import convert as convert_
from .commons.ec import add_eurocrops
from . import fr as base

SOURCES = {
    "https://zenodo.org/records/10118572/files/FR_2018.zip": [
        "FR_2018/FR_2018_EC21.shp"
    ]
}

ID, SHORT_NAME, TITLE, DESCRIPTION, PROVIDERS, EXTENSIONS, COLUMNS, LICENSE = add_eurocrops(base, 2018)

def convert(output_file, cache = None, **kwargs):
    convert_(
        output_file,
        cache,
        SOURCES,
        COLUMNS,
        ID,
        TITLE,
        DESCRIPTION,
        extensions=EXTENSIONS,
        providers=PROVIDERS,
<<<<<<< HEAD
        source_coop_url=source_coop_url,
        missing_schemas=base.MISSING_SCHEMAS,
        column_filters=base.COLUMN_FILTERS,
        attribution=base.ATTRIBUTION,
        store_collection=collection,
=======
        missing_schemas=MISSING_SCHEMAS,
        column_additions=ADD_COLUMNS,
        attribution=ATTRIBUTION,
>>>>>>> e730ab4c
        license=LICENSE,
        explode_multipolygon=True,
        **kwargs
    )<|MERGE_RESOLUTION|>--- conflicted
+++ resolved
@@ -21,17 +21,9 @@
         DESCRIPTION,
         extensions=EXTENSIONS,
         providers=PROVIDERS,
-<<<<<<< HEAD
-        source_coop_url=source_coop_url,
         missing_schemas=base.MISSING_SCHEMAS,
         column_filters=base.COLUMN_FILTERS,
         attribution=base.ATTRIBUTION,
-        store_collection=collection,
-=======
-        missing_schemas=MISSING_SCHEMAS,
-        column_additions=ADD_COLUMNS,
-        attribution=ATTRIBUTION,
->>>>>>> e730ab4c
         license=LICENSE,
         explode_multipolygon=True,
         **kwargs
