import csv
from io import StringIO
from fiboa_cli.util import load_file
<<<<<<< HEAD
import geopandas as gpd

=======
from .dictobject import DictObject
>>>>>>> fb829a06

def add_eurocrops(base, year = None):
    if isinstance(base, dict):
        base = DictObject(base)

    ID = base.ID
    if not base.ID.startswith("ec_"):
        ID = "ec_" + ID

    SUFFIX = " - Eurocrops"
    if year is not None:
        SUFFIX += " " + str(year)

    TITLE = base.TITLE + SUFFIX

    SHORT_NAME = base.SHORT_NAME + SUFFIX

    DESCRIPTION = base.DESCRIPTION.strip() + """

This dataset is an extended version of the original dataset, with additional columns and attributes added by the EuroCrops project.

The project developed a new **Hierarchical Crop and Agriculture Taxonomy (HCAT)** that harmonises all declared crops across the European Union.
In the data you'll find this as additional attributes:

- `EC_trans_n`: The original crop name translated into English
- `EC_hcat_n`: The machine-readable HCAT name of the crop
- `EC_hcat_c`: The 10-digit HCAT code indicating the hierarchy of the crop
    """

    PROVIDERS = base.PROVIDERS + [
        {
            "name": "EuroCrops",
            "url": "https://github.com/maja601/EuroCrops",
            "roles": ["processor"]
        }
    ]

    EXTENSIONS = getattr(base, "EXTENSIONS", None) or []
    EXTENSIONS = list(EXTENSIONS) + [
        "https://fiboa.github.io/hcat-extension/v0.1.0/schema.yaml"
    ]

    COLUMNS = base.COLUMNS | {
        'EC_trans_n': 'ec:translated_name',
        'EC_hcat_n': 'ec:hcat_name',
        'EC_hcat_c': 'ec:hcat_code'
    }

    LICENSE = "CC-BY-SA-4.0"

    return ID, SHORT_NAME, TITLE, DESCRIPTION, PROVIDERS, EXTENSIONS, COLUMNS, LICENSE



class EuroCropsConverterMixin:
    ec_mapping_csv = None
    mapping_file = None

    def __init__(self, *args, year=None, **kwargs):
        super().__init__(*args, **kwargs)
        # Some meta-magic to reuse existing add_eurocrops routine
        attributes = "ID, SHORT_NAME, TITLE, DESCRIPTION, PROVIDERS, EXTENSIONS, COLUMNS, LICENSE".split(", ")
        base = {k: getattr(self, k.lower()) for k in attributes}
        for k, v in zip(attributes, add_eurocrops(base, year=year)):
            setattr(self, k.lower(), v)

    def convert(self, *args, **kwargs):
        self.mapping_file = kwargs.get("mapping_file")
        if not self.mapping_file:
            assert self.ec_mapping_csv is not None, "Specify ec_mapping_csv in Converter, e.g. find them at https://github.com/maja601/EuroCrops/tree/main/csvs/country_mappings"
        return super().convert(*args, **kwargs)

    def get_code_column(self, gdf):
        attribute = next(k for k, v in self.columns.items() if v == 'crop:code')
        col = gdf[attribute]
        # Should be corrected in original parser
        return col if col.dtype == 'object' else col.astype(str)

    def add_hcat(self, gdf):
        ec_mapping = load_ec_mapping(self.ec_mapping_csv, url=self.mapping_file)
        crop_code_col = self.get_code_column(gdf)

        def map_to(attribute):
            return {e["original_code"]: e[attribute] for e in ec_mapping}

        gdf['EC_trans_n'] = crop_code_col.map(map_to("translated_name"))
        gdf['EC_hcat_n'] = crop_code_col.map(map_to("HCAT3_name"))
        gdf['EC_hcat_c'] = crop_code_col.map(map_to("HCAT3_code"))
        return gdf

    def migrate(self, gdf) -> gpd.GeoDataFrame:
        gdf = super().migrate(gdf)
        return self.add_hcat(gdf)


def ec_url(csv_file):
    return f"https://raw.githubusercontent.com/maja601/EuroCrops/refs/heads/main/csvs/country_mappings/{csv_file}"


def load_ec_mapping(csv_file=None, url=None):
    if not (csv_file or url):
        raise ValueError("Either csv_file or url must be specified")
    if not url:
        url = ec_url(csv_file)
    content = load_file(url)
    return list(csv.DictReader(StringIO(content.decode('utf-8'))))<|MERGE_RESOLUTION|>--- conflicted
+++ resolved
@@ -1,12 +1,9 @@
 import csv
 from io import StringIO
 from fiboa_cli.util import load_file
-<<<<<<< HEAD
 import geopandas as gpd
+from .dictobject import DictObject
 
-=======
-from .dictobject import DictObject
->>>>>>> fb829a06
 
 def add_eurocrops(base, year = None):
     if isinstance(base, dict):
