<<<<<<< HEAD
from .commons.ec import ec_url
from ..convert_utils import BaseConverter
import geopandas as gpd

=======
from ..convert_utils import convert as convert_
from .commons.admin import add_admin

SOURCES = "https://landbrugsgeodata.fvm.dk/Download/Marker/Marker_2023.zip"
LAYER_FILTER = None
ID = "dk"
SHORT_NAME = "Denmark"
TITLE = "Denmark Crop Fields (Marker)"
DESCRIPTION = "The Danish Ministry of Food, Agriculture and Fisheries publishes Crop Fields (Marker) for each year."
>>>>>>> fb829a06

class DKConverter(BaseConverter):
    years = {
        year: f"https://landbrugsgeodata.fvm.dk/Download/Marker/Marker_{year}.zip"
        for year in range(2024, 2008-1, -1)
    }
    id = "dk"
    short_name = "Denmark"
    title = "Denmark Crop Fields (Marker)"
    description = """The Danish Ministry of Food, Agriculture and Fisheries publishes Crop Fields (Marker) for each year."""

    extensions = ["https://fiboa.github.io/crop-extension/v0.1.0/schema.yaml"]
    column_additions = {"crop:code_list": ec_url("nl_2020.csv")}

    providers = [
        {
            "name": "Ministry of Food, Agriculture and Fisheries of Denmark",
            "url": "https://fvm.dk/",
            "roles": ["licensor"]
        },
        {
            "name": "Danish Agricultural Agency",
            "url": "https://lbst.dk/",
            "roles": ["producer", "licensor"]
        }
    ]

<<<<<<< HEAD
    license = "CC-0"
    columns = {
        'geometry': 'geometry',
        'Marknr': 'id',
        'IMK_areal': "area",
        'Afgkode': 'crop:code',
        'Afgroede': 'crop:name',
    }

    def migrate(self, gdf) -> gpd.GeoDataFrame:
        gdf["determination_datetime"] = f"{self.year}-01-01T00:00:00Z"
        return gdf
=======
COLUMNS, ADD_COLUMNS, EXTENSIONS = add_admin(vars(), "DK")

def convert(output_file, cache = None, **kwargs):
    convert_(
        output_file,
        cache,
        SOURCES,
        COLUMNS,
        ID,
        TITLE,
        DESCRIPTION,
        providers=PROVIDERS,
        extensions=EXTENSIONS,
        column_additions=ADD_COLUMNS,
        missing_schemas=MISSING_SCHEMAS,
        layer_filter=LAYER_FILTER,
        license=LICENSE,
        **kwargs
    )
>>>>>>> fb829a06
<|MERGE_RESOLUTION|>--- conflicted
+++ resolved
@@ -1,21 +1,9 @@
-<<<<<<< HEAD
+from .commons.admin import AdminConverterMixin
 from .commons.ec import ec_url
 from ..convert_utils import BaseConverter
 import geopandas as gpd
 
-=======
-from ..convert_utils import convert as convert_
-from .commons.admin import add_admin
-
-SOURCES = "https://landbrugsgeodata.fvm.dk/Download/Marker/Marker_2023.zip"
-LAYER_FILTER = None
-ID = "dk"
-SHORT_NAME = "Denmark"
-TITLE = "Denmark Crop Fields (Marker)"
-DESCRIPTION = "The Danish Ministry of Food, Agriculture and Fisheries publishes Crop Fields (Marker) for each year."
->>>>>>> fb829a06
-
-class DKConverter(BaseConverter):
+class DKConverter(AdminConverterMixin, BaseConverter):
     years = {
         year: f"https://landbrugsgeodata.fvm.dk/Download/Marker/Marker_{year}.zip"
         for year in range(2024, 2008-1, -1)
@@ -23,7 +11,7 @@
     id = "dk"
     short_name = "Denmark"
     title = "Denmark Crop Fields (Marker)"
-    description = """The Danish Ministry of Food, Agriculture and Fisheries publishes Crop Fields (Marker) for each year."""
+    description = "The Danish Ministry of Food, Agriculture and Fisheries publishes Crop Fields (Marker) for each year."
 
     extensions = ["https://fiboa.github.io/crop-extension/v0.1.0/schema.yaml"]
     column_additions = {"crop:code_list": ec_url("nl_2020.csv")}
@@ -41,7 +29,6 @@
         }
     ]
 
-<<<<<<< HEAD
     license = "CC-0"
     columns = {
         'geometry': 'geometry',
@@ -53,25 +40,4 @@
 
     def migrate(self, gdf) -> gpd.GeoDataFrame:
         gdf["determination_datetime"] = f"{self.year}-01-01T00:00:00Z"
-        return gdf
-=======
-COLUMNS, ADD_COLUMNS, EXTENSIONS = add_admin(vars(), "DK")
-
-def convert(output_file, cache = None, **kwargs):
-    convert_(
-        output_file,
-        cache,
-        SOURCES,
-        COLUMNS,
-        ID,
-        TITLE,
-        DESCRIPTION,
-        providers=PROVIDERS,
-        extensions=EXTENSIONS,
-        column_additions=ADD_COLUMNS,
-        missing_schemas=MISSING_SCHEMAS,
-        layer_filter=LAYER_FILTER,
-        license=LICENSE,
-        **kwargs
-    )
->>>>>>> fb829a06
+        return gdf