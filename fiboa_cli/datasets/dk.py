--- conflicted
+++ resolved
@@ -3,30 +3,11 @@
 from ..convert_utils import BaseConverter
 import geopandas as gpd
 
-<<<<<<< HEAD
+
 class DKConverter(AdminConverterMixin, BaseConverter):
     years = {
         year: f"https://landbrugsgeodata.fvm.dk/Download/Marker/Marker_{year}.zip"
         for year in range(2024, 2008-1, -1)
-=======
-SOURCES = "https://landbrugsgeodata.fvm.dk/Download/Marker/Marker_2024.zip"
-LAYER_FILTER = None
-ID = "dk"
-SHORT_NAME = "Denmark"
-TITLE = "Denmark Crop Fields (Marker)"
-DESCRIPTION = "The Danish Ministry of Food, Agriculture and Fisheries publishes Crop Fields (Marker) for each year."
-
-PROVIDERS = [
-    {
-        "name": "Ministry of Food, Agriculture and Fisheries of Denmark",
-        "url": "https://fvm.dk/",
-        "roles": ["licensor"]
-    },
-    {
-        "name": "Danish Agricultural Agency",
-        "url": "https://lbst.dk/",
-        "roles": ["producer", "licensor"]
->>>>>>> 6ddd0c1f
     }
     id = "dk"
     short_name = "Denmark"
