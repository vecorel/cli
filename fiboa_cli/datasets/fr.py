<<<<<<< HEAD
from .commons.ec import EuroCropsConverterMixin, ec_url
from ..convert_utils import BaseConverter
=======
from ..convert_utils import convert as convert_
from .commons.admin import add_admin
>>>>>>> fb829a06


class FRConverter(EuroCropsConverterMixin, BaseConverter):
    # TODO, 2022 works, check (or discover) paths for other years
    years = {
        2022: {
            "https://data.geopf.fr/telechargement/download/RPG/RPG_2-0__GPKG_LAMB93_FXX_2022-01-01/RPG_2-0__GPKG_LAMB93_FXX_2022-01-01.7z.001": [
                "RPG_2-0__GPKG_LAMB93_FXX_2022-01-01/RPG/1_DONNEES_LIVRAISON_2023-08-01/RPG_2-0_GPKG_LAMB93_FXX-2022/PARCELLES_GRAPHIQUES.gpkg"
            ]},
        2023: {
            "https://data.geopf.fr/telechargement/download/RPG/RPG_2-2__GPKG_LAMB93_FXX_2023-01-01/RPG_2-2__GPKG_LAMB93_FXX_2023-01-01.7z": [
                "RPG_2-2__GPKG_LAMB93_FXX_2023-01-01/RPG_2-2__GPKG_LAMB93_FXX_2023-01-01.gpkg"
            ]},
        2021: {
            "https://data.geopf.fr/telechargement/download/RPG/RPG_2-0__GPKG_LAMB93_FXX_2021-01-01/RPG_2-0__GPKG_LAMB93_FXX_2021-01-01.7z": [
                "RPG_2-0__GPKG_LAMB93_FXX_2022-01-01/RPG/1_DONNEES_LIVRAISON_2021-08-01/RPG_2-0_GPKG_LAMB93_FXX-2021/PARCELLES_GRAPHIQUES.gpkg"
            ]},
        2020: {
            "https://data.geopf.fr/telechargement/download/RPG/RPG_2-0__GPKG_LAMB93_FR_2020-01-01/RPG_2-0__GPKG_LAMB93_FR_2020-01-01.7z.001": [],
            "https://data.geopf.fr/telechargement/download/RPG/RPG_2-0__GPKG_LAMB93_FR_2020-01-01/RPG_2-0__GPKG_LAMB93_FR_2020-01-01.7z.002": []},
        2019: {
            "https://data.geopf.fr/telechargement/download/RPG/RPG_2-0_GPKG_LAMB93_FR-2019/RPG_2-0_GPKG_LAMB93_FR-2019.7z": []},
        2018: {
            "https://data.geopf.fr/telechargement/download/RPG/RPG_2-0__SHP_LAMB93_FR-2017_2017-01-01/RPG_2-0__SHP_LAMB93_FR-2017_2017-01-01.7z": []
        }
    }
    id = "fr"
    short_name = "France"
    title = "Registre Parcellaire Graphique; Crop Fields France"
    description = """
    France has published Crop Field data for many years. Crop fields are declared by farmers within the Common Agricultural Policy (CAP) subsidy scheme.

    The anonymized version is distributed as part of the public service for making reference data available contains graphic data for plots (basic land unit for farmers' declaration) with their main crop. This data has been produced by the Services and Payment Agency (ASP) since 2007.
    """

    providers = [
        {
            "name": "Anstitut National de l'Information Géographique et Forestière",
            "url": "https://www.data.gouv.fr/en/datasets/registre-parcellaire-graphique-rpg-contours-des-parcelles-et-ilots-culturaux-et-leur-groupe-de-cultures-majoritaire/",
            "roles": ["producer", "licensor"]
        }
    ]
    # Attribution example as described in the open license
    attribution = "IGN — Original data from https://geoservices.ign.fr/rpg"
    license = {
        "title": "Licence Ouverte / Open Licence",
        "href": "https://etalab.gouv.fr/licence-ouverte-open-licence",
        "type": "text/html",
        "rel": "license"
    }
    ec_mapping_csv = "fr_2018.csv"
    extensions = ["https://fiboa.github.io/crop-extension/v0.1.0/schema.yaml"]
    column_additions = {"crop:code_list": ec_url(ec_mapping_csv)}

    columns = {
        'geometry': 'geometry',
        'id_parcel': 'id',
        'surf_parc': 'area',
        'code_cultu': 'crop:code',
        'code_group': 'group_code',
    }

<<<<<<< HEAD
    column_filters = {
        "surf_parc": lambda col: col > 0.0  # fiboa validator requires area > 0.0
    }

    missing_schemas = {
        "properties": {
            "group_code": {
                "type": "string"
            },
        }
    }
=======
COLUMNS, ADD_COLUMNS, EXTENSIONS = add_admin(vars(), "FR")

def convert(output_file, cache = None, **kwargs):
    convert_(
        output_file,
        cache,
        SOURCES,
        COLUMNS,
        ID,
        TITLE,
        DESCRIPTION,
        providers=PROVIDERS,
        extensions=EXTENSIONS,
        missing_schemas=MISSING_SCHEMAS,
        column_additions=ADD_COLUMNS,
        column_filters=COLUMN_FILTERS,
        attribution=ATTRIBUTION,
        license=LICENSE,
        **kwargs
    )
>>>>>>> fb829a06
<|MERGE_RESOLUTION|>--- conflicted
+++ resolved
@@ -1,13 +1,9 @@
-<<<<<<< HEAD
+from .commons.admin import AdminConverterMixin
 from .commons.ec import EuroCropsConverterMixin, ec_url
 from ..convert_utils import BaseConverter
-=======
-from ..convert_utils import convert as convert_
-from .commons.admin import add_admin
->>>>>>> fb829a06
 
 
-class FRConverter(EuroCropsConverterMixin, BaseConverter):
+class FRConverter(AdminConverterMixin, EuroCropsConverterMixin, BaseConverter):
     # TODO, 2022 works, check (or discover) paths for other years
     years = {
         2022: {
@@ -67,7 +63,6 @@
         'code_group': 'group_code',
     }
 
-<<<<<<< HEAD
     column_filters = {
         "surf_parc": lambda col: col > 0.0  # fiboa validator requires area > 0.0
     }
@@ -78,26 +73,4 @@
                 "type": "string"
             },
         }
-    }
-=======
-COLUMNS, ADD_COLUMNS, EXTENSIONS = add_admin(vars(), "FR")
-
-def convert(output_file, cache = None, **kwargs):
-    convert_(
-        output_file,
-        cache,
-        SOURCES,
-        COLUMNS,
-        ID,
-        TITLE,
-        DESCRIPTION,
-        providers=PROVIDERS,
-        extensions=EXTENSIONS,
-        missing_schemas=MISSING_SCHEMAS,
-        column_additions=ADD_COLUMNS,
-        column_filters=COLUMN_FILTERS,
-        attribution=ATTRIBUTION,
-        license=LICENSE,
-        **kwargs
-    )
->>>>>>> fb829a06
+    }